--- conflicted
+++ resolved
@@ -1,9 +1,5 @@
 import torch
-<<<<<<< HEAD
-import torch.linalg as tla
-=======
 import torch.linalg
->>>>>>> 51790ab9
 import numml.sparse as sp
 import time
 import sys
@@ -521,20 +517,7 @@
 # tests['dlu'] = test_dlu
 
 
-<<<<<<< HEAD
-    A.requires_grad = True
-    A_c.requires_grad = True
-
-    it = 10
-    bwd_cpu_t = time_op(lambda: sp.splu(A).sum().backward(), it)
-    bwd_gpu_t = time_op(lambda: sp.splu(A_c).sum().backward(), it)
-    print_results('DLU Backward', bwd_cpu_t, bwd_gpu_t, it, N)
-tests['dlu'] = test_dlu
-
-def test_sptrisolve():
-=======
 def test_sptrsv(results):
->>>>>>> 51790ab9
     N = 32_768
     A = sp.eye(N) * 2 - sp.eye(N, k=-1)
     x = torch.ones(N)
@@ -564,18 +547,6 @@
     A_c.requires_grad = True
 
     it = 10
-<<<<<<< HEAD
-    bwd_cpu_t = time_op(lambda: A.solve_triangular(upper=False, unit=False, b=x).sum().backward(), it)
-    bwd_gpu_t = time_op(lambda: A_c.solve_triangular(upper=False, unit=False, b=x_c).sum().backward(), it)
-    print_results('SP Tri-Solve Backward', bwd_cpu_t, bwd_gpu_t, it, N)
-tests['sptrisolve'] = test_sptrisolve
-
-def test_dtrisolve():
-    N = 32_768
-    A = (sp.eye(N) * 2 - sp.eye(N, k=-1)).to_dense()
-    A_c = A.to(gpu)
-    x = torch.ones(N).reshape((-1, 1))
-=======
     results.add(TestResult(
         name='SpTRSV Backward',
         cpu_numml=time_op(lambda: A.solve_triangular(upper=False, unit=False, b=x).sum().backward(), it),
@@ -593,7 +564,6 @@
     x = torch.ones(N)
 
     A_c = A.to(gpu)
->>>>>>> 51790ab9
     x_c = x.to(gpu)
 
     A_np = A.numpy()
@@ -604,11 +574,6 @@
     cupyx.scipy.linalg.solve_triangular(A_cp, x_cp, lower=True)
 
     it = 20
-<<<<<<< HEAD
-    fwd_cpu_t = time_op(lambda: tla.solve_triangular(A, x, upper=False, unitriangular=False), it)
-    fwd_gpu_t = time_op(lambda: tla.solve_triangular(A_c, x_c, upper=False, unitriangular=False), it)
-    print_results('D Tri-Solve Forward', fwd_cpu_t, fwd_gpu_t, it, N)
-=======
     results.add(TestResult(
         name='DTRSV Forward',
         cpu_numml=time_op(lambda: torch.linalg.solve_triangular(A, x.reshape((-1, 1)), upper=False, unitriangular=False), it),
@@ -618,18 +583,11 @@
         iterations=it,
         n=N
     ))
->>>>>>> 51790ab9
 
     A.requires_grad = True
     A_c.requires_grad = True
 
     it = 10
-<<<<<<< HEAD
-    bwd_cpu_t = time_op(lambda: tla.solve_triangular(A, x, upper=False, unitriangular=False).sum().backward(), it)
-    bwd_gpu_t = time_op(lambda: tla.solve_triangular(A_c, x_c, upper=False, unitriangular=False).sum().backward(), it)
-    print_results('D Tri-Solve Backward', bwd_cpu_t, bwd_gpu_t, it, N)
-tests['dtrisolve'] = test_dtrisolve
-=======
     results.add(TestResult(
         name='DTRSV Backward',
         cpu_numml=time_op(lambda: torch.linalg.solve_triangular(A, x.reshape((-1, 1)), upper=False, unitriangular=False).sum().backward(), it),
@@ -639,7 +597,6 @@
     ))
     results.add(TestResultsMidrule())
 tests['dtrsv'] = test_dtrsv
->>>>>>> 51790ab9
 
 def test_spsolve():
     N = 64
