--- conflicted
+++ resolved
@@ -56,29 +56,16 @@
     return sp.SparseCSRTensor((M_data, M_indices, M_indptr), A.shape)
 
 
-<<<<<<< HEAD
 def splu_solve(A_LU, b):
     '''
     Given a sparse LU factorization, solve Ax = b.
 
-=======
-    return sp.SparseCSRTensor((M_data, M_indices, M_indptr), A.shape)
-
-
-def splu_solve(A_LU, b):
-    '''
-    Given a sparse LU factorization, solve Ax = b.
->>>>>>> 56b71179
     Parameters
     ----------
     A_LU : numml.sparse.SparseCSRTensor
       The output of splu()
     b : torch.Tensor
       Vector right-hand-side
-<<<<<<< HEAD
-
-=======
->>>>>>> 56b71179
     Returns
     -------
     x : torch.Tensor
